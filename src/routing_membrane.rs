--- conflicted
+++ resolved
@@ -562,17 +562,12 @@
                         }
                     },
                     MessageType::PutData(ref data) => self.handle_put_data(message_wrap, message.clone(), data.clone()),
-<<<<<<< HEAD
-                    MessageType::PutDataResponse(ref response) => {
+                    MessageType::PutDataResponse(ref response, ref _map) => {
                         match message.from_group() {
                             None => self.handle_client_put_data_response(message_wrap, message.clone(), response.clone()),
                             Some(_) => self.handle_group_put_data_response(message_wrap, message.clone(), response.clone()),
                         }
                     },
-=======
-                    MessageType::PutDataResponse(ref response, _)
-                        => self.handle_put_data_response(message_wrap, message.clone(), response.clone()),
->>>>>>> accc9109
                     MessageType::PutPublicId(ref id) => self.handle_put_public_id(message_wrap, message.clone(), id.clone()),
                     MessageType::Refresh(ref tag, ref data) => self.handle_refresh(message.clone(), tag.clone(), data.clone()),
                     MessageType::Post(ref data) => self.handle_post(message_wrap, message.clone(), data.clone()),
@@ -1416,8 +1411,6 @@
         Ok(())
     }
 
-<<<<<<< HEAD
-=======
     fn group_pub_keys(&self) -> BTreeMap<NameType, sign::PublicKey> {
         let name_and_key_from_info = |node_info : NodeInfo| {
             (node_info.fob.name(), node_info.fob.signing_public_key())
@@ -1432,7 +1425,6 @@
                           .collect()
     }
 
->>>>>>> accc9109
     fn mut_interface(&mut self) -> &mut F { self.interface.deref_mut() }
 }
 
